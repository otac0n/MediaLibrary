// Copyright © John Gietzen. All Rights Reserved. This source is subject to the MIT license. Please see license.md for more information.

namespace MediaLibrary
{
    using System;
    using System.IO;
    using System.Windows.Forms;
    using CommandLine;
    using MediaLibrary.Storage;
    using MediaLibrary.Views;
    using MediaLibrary.Web.Hosting;
    using Microsoft.AspNetCore;
    using Microsoft.AspNetCore.Hosting;
    using static System.Environment;

    internal class Program
    {
        [STAThread]
        public static int Main(string[] args)
        {
            Options options = null;
            var result = Parser.Default.ParseArguments<Options>(args)
                .WithParsed(o =>
                {
                    PopulateDefaults(options = o);
                });

            if (options == null)
            {
                return 1;
            }

            Directory.CreateDirectory(Path.GetDirectoryName(options.IndexPath));

            var index = new MediaIndex(options.IndexPath);

            var builder = WebHost.CreateDefaultBuilder();
            Startup.Build(builder, options.BaseUri, index);

            using (var app = builder.Build())
            {
<<<<<<< HEAD
                Trace.Listeners.Remove("HostingTraceListener");
                ////Debug.Listeners.Remove("HostingTraceListener");
=======
                var task = app.RunAsync();
>>>>>>> 600b7a0a

                ApplicationConfiguration.Initialize();
                Application.Run(new MainForm(index));

                app.StopAsync();
                task.Wait();
                return 0;
            }
        }

        private static void PopulateDefaults(Options options)
        {
            if (string.IsNullOrWhiteSpace(options.IndexPath))
            {
                options.IndexPath = Path.Combine(Environment.GetFolderPath(SpecialFolder.LocalApplicationData, SpecialFolderOption.DoNotVerify), "MediaLibrary", "MediaLibrary.db");
            }

            if (string.IsNullOrEmpty(options.BaseUri))
            {
                options.BaseUri = "http://localhost:9000/";
            }
        }

        public class Options
        {
            [Option('u', "base-uri", HelpText = "The base URI of the application.")]
            public string BaseUri { get; set; }

            [Option('p', "index-path", HelpText = "The path of the index database.")]
            public string IndexPath { get; set; }
        }
    }
}<|MERGE_RESOLUTION|>--- conflicted
+++ resolved
@@ -39,12 +39,7 @@
 
             using (var app = builder.Build())
             {
-<<<<<<< HEAD
-                Trace.Listeners.Remove("HostingTraceListener");
-                ////Debug.Listeners.Remove("HostingTraceListener");
-=======
                 var task = app.RunAsync();
->>>>>>> 600b7a0a
 
                 ApplicationConfiguration.Initialize();
                 Application.Run(new MainForm(index));
