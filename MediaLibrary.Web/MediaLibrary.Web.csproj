﻿<?xml version="1.0" encoding="utf-8"?>
<Project Sdk="Microsoft.NET.Sdk">
  <Import Project="..\SharedAssemblyInfo.props" />
  <Import Project="AngularBuild.props" />
  <PropertyGroup>
    <CodeAnalysisRuleSet>MediaLibrary.Web.ruleset</CodeAnalysisRuleSet>
    <DebugType>Full</DebugType>
    <GenerateDocumentationFile>true</GenerateDocumentationFile>
<<<<<<< HEAD
    <TargetFrameworks>net7.0-windows</TargetFrameworks>
=======
    <TargetFrameworks>net6.0-windows</TargetFrameworks>
>>>>>>> 600b7a0a
    <TypeScriptCompileBlocked>true</TypeScriptCompileBlocked>
  </PropertyGroup>
  <ItemGroup>
    <PackageReference Include="FixMe" Version="1.0.0" PrivateAssets="All" />
    <PackageReference Include="GitVersionTask" Version="5.5.0" PrivateAssets="All" />
<<<<<<< HEAD
    <PackageReference Include="Microsoft.AspNet.WebApi.OwinSelfHost" Version="5.2.7" />
    <PackageReference Include="Microsoft.AspNetCore.StaticFiles" Version="2.2.0" />
=======
    <PackageReference Include="Microsoft.AspNet.WebApi.Core" Version="5.2.9" />
>>>>>>> 600b7a0a
    <PackageReference Include="Microsoft.CodeAnalysis.FxCopAnalyzers" Version="2.9.8" PrivateAssets="All" />
    <PackageReference Include="Microsoft.TypeScript.MSBuild" Version="4.1.2">
      <PrivateAssets>all</PrivateAssets>
      <IncludeAssets>runtime; native; contentfiles; analyzers; build; buildtransitive</IncludeAssets>
    </PackageReference>
    <PackageReference Include="StyleCop.Analyzers" Version="1.1.118" PrivateAssets="All" />
<<<<<<< HEAD
    <PackageReference Include="System.Collections.Immutable" Version="1.7.1" />
    <PackageReference Include="System.Resources.Extensions" Version="5.0.0" />
    <PackageReference Include="Unity" Version="5.11.1" />
    <PackageReference Include="Unity.AspNet.WebApi" Version="5.11.1" />
=======
    <PackageReference Include="System.Collections.Immutable" Version="7.0.0" />
    <PackageReference Include="System.Resources.Extensions" Version="7.0.0" />
>>>>>>> 600b7a0a
  </ItemGroup>
  <ItemGroup>
    <ProjectReference Include="..\MediaLibrary.Storage\MediaLibrary.Storage.csproj" />
  </ItemGroup>
  <ItemGroup>
    <AdditionalFiles Include="MediaLibrary.Web.ruleset" />
    <FrameworkReference Include="Microsoft.AspNetCore.App" />
    <AdditionalFiles Include="..\stylecop.json" Link="stylecop.json" />
  </ItemGroup>
  <Import Project="AngularBuild.targets" />
</Project><|MERGE_RESOLUTION|>--- conflicted
+++ resolved
@@ -6,37 +6,21 @@
     <CodeAnalysisRuleSet>MediaLibrary.Web.ruleset</CodeAnalysisRuleSet>
     <DebugType>Full</DebugType>
     <GenerateDocumentationFile>true</GenerateDocumentationFile>
-<<<<<<< HEAD
     <TargetFrameworks>net7.0-windows</TargetFrameworks>
-=======
-    <TargetFrameworks>net6.0-windows</TargetFrameworks>
->>>>>>> 600b7a0a
     <TypeScriptCompileBlocked>true</TypeScriptCompileBlocked>
   </PropertyGroup>
   <ItemGroup>
     <PackageReference Include="FixMe" Version="1.0.0" PrivateAssets="All" />
     <PackageReference Include="GitVersionTask" Version="5.5.0" PrivateAssets="All" />
-<<<<<<< HEAD
-    <PackageReference Include="Microsoft.AspNet.WebApi.OwinSelfHost" Version="5.2.7" />
-    <PackageReference Include="Microsoft.AspNetCore.StaticFiles" Version="2.2.0" />
-=======
     <PackageReference Include="Microsoft.AspNet.WebApi.Core" Version="5.2.9" />
->>>>>>> 600b7a0a
     <PackageReference Include="Microsoft.CodeAnalysis.FxCopAnalyzers" Version="2.9.8" PrivateAssets="All" />
     <PackageReference Include="Microsoft.TypeScript.MSBuild" Version="4.1.2">
       <PrivateAssets>all</PrivateAssets>
       <IncludeAssets>runtime; native; contentfiles; analyzers; build; buildtransitive</IncludeAssets>
     </PackageReference>
     <PackageReference Include="StyleCop.Analyzers" Version="1.1.118" PrivateAssets="All" />
-<<<<<<< HEAD
-    <PackageReference Include="System.Collections.Immutable" Version="1.7.1" />
-    <PackageReference Include="System.Resources.Extensions" Version="5.0.0" />
-    <PackageReference Include="Unity" Version="5.11.1" />
-    <PackageReference Include="Unity.AspNet.WebApi" Version="5.11.1" />
-=======
     <PackageReference Include="System.Collections.Immutable" Version="7.0.0" />
     <PackageReference Include="System.Resources.Extensions" Version="7.0.0" />
->>>>>>> 600b7a0a
   </ItemGroup>
   <ItemGroup>
     <ProjectReference Include="..\MediaLibrary.Storage\MediaLibrary.Storage.csproj" />
