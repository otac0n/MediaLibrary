// Copyright © John Gietzen. All Rights Reserved. This source is subject to the MIT license. Please see license.md for more information.

namespace MediaLibrary.Web.Controllers
{
    using MediaLibrary.Web.Hosting;
    using Microsoft.AspNetCore.Mvc;
    using Microsoft.AspNetCore.StaticFiles;

    [ApiController]
    [Route("")]
    public class HomeController : ControllerBase
    {
<<<<<<< HEAD
        [Route("{view*}")]
        public IHttpActionResult Get(string view)
=======
        [Route("{*view}")]
        public ActionResult Get(string view = null)
>>>>>>> 600b7a0a
        {
            view = view ?? "index.html";

            if (!new FileExtensionContentTypeProvider().TryGetContentType(view, out var mimeMapping))
            {
                mimeMapping = "application/octet-stream";
            }

            var stream = StaticContent.GetContent(view);
            if (stream == null)
            {
                return this.NotFound();
            }

            return new FileStreamResult(stream, mimeMapping);
        }
    }
}<|MERGE_RESOLUTION|>--- conflicted
+++ resolved
@@ -10,13 +10,8 @@
     [Route("")]
     public class HomeController : ControllerBase
     {
-<<<<<<< HEAD
-        [Route("{view*}")]
-        public IHttpActionResult Get(string view)
-=======
         [Route("{*view}")]
         public ActionResult Get(string view = null)
->>>>>>> 600b7a0a
         {
             view = view ?? "index.html";
 
